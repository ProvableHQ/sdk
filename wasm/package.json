--- conflicted
+++ resolved
@@ -1,10 +1,6 @@
 {
   "name": "@aleohq/wasm",
-<<<<<<< HEAD
-  "version": "0.6.2",
-=======
   "version": "0.6.9",
->>>>>>> 3db4388c
   "description": "Wasm build for the SDK",
   "collaborators": [
     "The Aleo Team <hello@aleo.org>"
