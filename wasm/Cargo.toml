--- conflicted
+++ resolved
@@ -85,11 +85,8 @@
 [dependencies.reqwest]
 version = "0.11.18"
 
-<<<<<<< HEAD
-=======
 [dependencies.serde]
 version = "1.0.183"
->>>>>>> 3db4388c
 
 [dependencies.serde_json]
 version = "1.0"
@@ -108,20 +105,6 @@
 [dependencies.wasm-bindgen-futures]
 version = "0.4.37"
 
-<<<<<<< HEAD
-[dependencies.console_error_panic_hook]
-version = "0.1.7"
-
-[dependencies.serde]
-version = "1.0.184"
-features = [ "derive" ]
-
-[dev-dependencies.snarkvm-parameters]
-version = "0.16.6"
-features = [ "wasm" ]
-
-=======
->>>>>>> 3db4388c
 [dependencies.spmc]
 version = "0.3.0"
 
