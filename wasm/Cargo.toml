[package]
name = "aleo-wasm"
<<<<<<< HEAD
version = "0.5.2"
=======
version = "0.5.5"
>>>>>>> 12408cde
authors = [ "The Aleo Team <hello@aleo.org>" ]
description = "WebAssembly based toolkit for developing zero knowledge applications with Aleo"
homepage = "https://aleo.org"
repository = "https://github.com/AleoHQ/sdk"
keywords = [
  "aleo",
  "cryptography",
  "blockchain",
  "decentralized",
  "zero-knowledge"
]
categories = [ "cryptography::cryptocurrencies" ]
include = [ "Cargo.toml", "src", "README.md", "LICENSE.md" ]
license = "GPL-3.0"
edition = "2021"

[lib]
crate-type = [ "cdylib", "rlib" ]
doctest = false

[dependencies.aleo-rust]
features = [ "wasm" ]
workspace = true

[dependencies.anyhow]
version = "1.0"

[dependencies.getrandom]
version = "0.2"
features = [ "js" ]

[dependencies.indexmap]
version = "2.0.0"

[dependencies.lazy_static]
version = "1.4.0"

[dependencies.hex]
version = "0.4.3"

[dependencies.js-sys]
version = "0.3"

[dependencies.rand]
version = "0.8"

[dependencies.rayon]
version = "1.5"
optional = true

[dependencies.reqwest]
version = "0.11.18"

[dependencies.serde_json]
version = "1.0"

[dependencies.snarkvm-wasm]
workspace = true
features = [ "console", "fields", "utilities" ]

[dependencies.wasm-bindgen]
version = "0.2"
features = [ "serde-serialize" ]

[dependencies.wasm-bindgen-futures]
version = "0.4.37"

[dependencies.wasm-bindgen-rayon]
version = "1.0.3"
optional = true

[dependencies.console_error_panic_hook]
version = "0.1.7"

[dependencies.serde]
version = "1.0.183"

[dev-dependencies.wasm-bindgen-test]
version = "0.3.37"

[features]
default = [ "serial", "browser" ]
serial = [ "aleo-rust/serial" ]
parallel = [ "wasm-bindgen-rayon", "rayon" ]
browser = [ ]

## Profiles
[profile.release]
opt-level = 3
lto = true

[profile.dev]
opt-level = 3
lto = "thin"
incremental = true

[package.metadata.wasm-pack.profile.debug]
wasm-opt = ["-O3"]

[package.metadata.wasm-pack.profile.release]
wasm-opt = ["-O3"]<|MERGE_RESOLUTION|>--- conflicted
+++ resolved
@@ -1,10 +1,6 @@
 [package]
 name = "aleo-wasm"
-<<<<<<< HEAD
-version = "0.5.2"
-=======
 version = "0.5.5"
->>>>>>> 12408cde
 authors = [ "The Aleo Team <hello@aleo.org>" ]
 description = "WebAssembly based toolkit for developing zero knowledge applications with Aleo"
 homepage = "https://aleo.org"
