--- conflicted
+++ resolved
@@ -14,13 +14,6 @@
 // You should have received a copy of the GNU General Public License
 // along with the Aleo SDK library. If not, see <https://www.gnu.org/licenses/>.
 
-<<<<<<< HEAD
-use crate::{Execution, KeyPair, Program, ProvingKey, VerifyingKey,
-            types::{CurrentNetwork, ExecutionNative, IdentifierNative, ProcessNative, ProgramIDNative, ProgramNative, ProvingKeyNative, ResponseNative, VerifyingKeyNative}};
-use snarkvm_ledger_block::Transition;
-
-use serde::{Deserialize, Serialize};
-=======
 use crate::types::native::{
     ExecutionNative,
     IdentifierNative,
@@ -32,9 +25,7 @@
     VerifyingKeyNative,
 };
 
-use crate::{Execution, KeyPair, Program, ProvingKey, VerifyingKey};
-use std::{ops::Deref, str::FromStr};
->>>>>>> 3db4388c
+use serde::{Deserialize, Serialize};
 use wasm_bindgen::{prelude::wasm_bindgen, JsValue};
 
 use core::{fmt::{Debug, Display, Formatter}, str::{FromStr}};
