// Copyright (C) 2019-2021 Aleo Systems Inc.
// This file is part of the Aleo library.

// The Aleo library is free software: you can redistribute it and/or modify
// it under the terms of the GNU General Public License as published by
// the Free Software Foundation, either version 3 of the License, or
// (at your option) any later version.

// The Aleo library is distributed in the hope that it will be useful,
// but WITHOUT ANY WARRANTY; without even the implied warranty of
// MERCHANTABILITY or FITNESS FOR A PARTICULAR PURPOSE. See the
// GNU General Public License for more details.

// You should have received a copy of the GNU General Public License
// along with the Aleo library. If not, see <https://www.gnu.org/licenses/>.

#[macro_use]
extern crate thiserror;

pub mod account;
pub mod cli;
pub mod commands;
pub mod errors;
<<<<<<< HEAD
pub mod snarkos;
pub mod transaction;
=======
pub mod transaction;
pub mod updater;
>>>>>>> fa310f0a
<|MERGE_RESOLUTION|>--- conflicted
+++ resolved
@@ -21,10 +21,6 @@
 pub mod cli;
 pub mod commands;
 pub mod errors;
-<<<<<<< HEAD
 pub mod snarkos;
 pub mod transaction;
-=======
-pub mod transaction;
-pub mod updater;
->>>>>>> fa310f0a
+pub mod updater;