import { Account } from "./account";
import { NodeConnection } from "./node_connection";
<<<<<<< HEAD
import { Address, PrivateKey, Signature, ViewKey } from "aleo-wasm";
=======
import { Address, PrivateKey, Signature, ViewKey } from "@aleohq/wasm";
>>>>>>> 2e6ab2c3
export { Account, NodeConnection, PrivateKey, Signature, ViewKey, Address };<|MERGE_RESOLUTION|>--- conflicted
+++ resolved
@@ -1,8 +1,5 @@
 import { Account } from "./account";
 import { NodeConnection } from "./node_connection";
-<<<<<<< HEAD
-import { Address, PrivateKey, Signature, ViewKey } from "aleo-wasm";
-=======
 import { Address, PrivateKey, Signature, ViewKey } from "@aleohq/wasm";
->>>>>>> 2e6ab2c3
+
 export { Account, NodeConnection, PrivateKey, Signature, ViewKey, Address };