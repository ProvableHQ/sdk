import {
    Account,
    AleoKeyProvider,
    AleoNetworkClient,
    ExecutionResponse,
    FunctionKeyProvider,
    FunctionKeyPair,
    OfflineQuery,
    KeySearchParams,
    RecordPlaintext,
    RecordProvider,
    RecordSearchParams,
    PrivateKey,
    Program,
    ProgramImports,
    ProvingKey,
    VerifyingKey,
    Transaction,
    PRIVATE_TRANSFER_TYPES,
    VALID_TRANSFER_TYPES,
    logAndThrow,
    ProgramManagerBase as WasmProgramManager, verifyFunctionExecution, AleoKeyProviderParams, CREDITS_PROGRAM_KEYS,
} from "./index";
import {Execution} from "@aleohq/wasm/dist/crates/aleo_wasm";
interface ExecuteOptions {
    programName: string;
    functionName: string;
    fee: number;
    privateFee: boolean;
    inputs: string[];
    recordSearchParams?: RecordSearchParams;
    keySearchParams?: KeySearchParams;
    feeRecord?: string | RecordPlaintext;
    provingKey?: ProvingKey;
    verifyingKey?: VerifyingKey;
    privateKey?: PrivateKey;
    offlineQuery?: OfflineQuery;
}

/**
 * The ProgramManager class is used to execute and deploy programs on the Aleo network and create value transfers.
 */
class ProgramManager {
    account: Account | undefined;
    keyProvider: FunctionKeyProvider;
    host: string;
    networkClient: AleoNetworkClient;
    recordProvider: RecordProvider | undefined;

    /** Create a new instance of the ProgramManager
     *
     * @param { string | undefined } host A host uri running the official Aleo API
     * @param { FunctionKeyProvider | undefined } keyProvider A key provider that implements {@link FunctionKeyProvider} interface
     * @param { RecordProvider | undefined } recordProvider A record provider that implements {@link RecordProvider} interface
     */
    constructor(host?: string | undefined, keyProvider?: FunctionKeyProvider | undefined, recordProvider?: RecordProvider | undefined) {
        if (!host) {
            this.host = "https://api.explorer.aleo.org/v1";
            this.networkClient = new AleoNetworkClient(this.host);
        } else {
            this.host = host;
            this.networkClient = new AleoNetworkClient(host);
        }

        if (!keyProvider) {
            this.keyProvider = new AleoKeyProvider();
        } else {
            this.keyProvider = keyProvider;
        }

        this.recordProvider = recordProvider;
    }

    /**
     * Set the account to use for transaction submission to the Aleo network
     *
     * @param {Account} account Account to use for transaction submission
     */
    setAccount(account: Account) {
        this.account = account;
    }

    /**
     * Set the key provider that provides the proving and verifying keys for programs
     *
     * @param {FunctionKeyProvider} keyProvider
     */
    setKeyProvider(keyProvider: FunctionKeyProvider) {
        this.keyProvider = keyProvider;
    }

    /**
     * Set the host peer to use for transaction submission to the Aleo network
     *
     * @param host {string} Peer url to use for transaction submission
     */
    setHost(host: string) {
        this.host = host;
        this.networkClient.setHost(host);
    }

    /**
     * Set the record provider that provides records for transactions
     *
     * @param {RecordProvider} recordProvider
     */
    setRecordProvider(recordProvider: RecordProvider) {
        this.recordProvider = recordProvider;
    }

    /**
     * Deploy an Aleo program to the Aleo network
     *
     * @param {string} program Program source code
     * @param {number} fee Fee to pay for the transaction
     * @param {boolean} privateFee Use a private record to pay the fee. If false this will use the account's public credit balance
     * @param {RecordSearchParams | undefined} recordSearchParams Optional parameters for searching for a record to use
     * pay the deployment fee
     * @param {string | RecordPlaintext | undefined} feeRecord Optional Fee record to use for the transaction
     * @param {PrivateKey | undefined} privateKey Optional private key to use for the transaction
     * @returns {string | Error} The transaction id of the deployed program or a failure message from the network
     *
     * @example
     * // Create a new NetworkClient, KeyProvider, and RecordProvider
     * const networkClient = new AleoNetworkClient("https://api.explorer.aleo.org/v1");
     * const keyProvider = new AleoKeyProvider();
     * const recordProvider = new NetworkRecordProvider(account, networkClient);
     *
     * // Initialize a program manager with the key provider to automatically fetch keys for deployments
     * const program = "program hello_hello.aleo;\n\nfunction hello:\n    input r0 as u32.public;\n    input r1 as u32.private;\n    add r0 r1 into r2;\n    output r2 as u32.private;\n";
     * const programManager = new ProgramManager("https://api.explorer.aleo.org/v1", keyProvider, recordProvider);
     *
     * // Define a fee in credits
     * const fee = 1.2;
     *
     * // Deploy the program
     * const tx_id = await programManager.deploy(program, fee);
     *
     * // Verify the transaction was successful
     * const transaction = await programManager.networkClient.getTransaction(tx_id);
     */
    async deploy(
        program: string,
        fee: number,
        privateFee: boolean,
        recordSearchParams?: RecordSearchParams,
        feeRecord?: string | RecordPlaintext,
        privateKey?: PrivateKey,
    ): Promise<string | Error> {
        // Ensure the program is valid and does not exist on the network
        try {
            const programObject = Program.fromString(program);
            let programSource;
            try {
                programSource = await this.networkClient.getProgram(programObject.id());
            } catch (e) {
                // Program does not exist on the network, deployment can proceed
                console.log(`Program ${programObject.id()} does not exist on the network, deploying...`);
            }
            if (typeof programSource == "string") {
                throw (`Program ${programObject.id()} already exists on the network, please rename your program`);
            }
        } catch (e) {
            throw logAndThrow(`Error validating program: ${e}`);
        }

        // Get the private key from the account if it is not provided in the parameters
        let deploymentPrivateKey = privateKey;
        if (typeof privateKey === "undefined" && typeof this.account !== "undefined") {
            deploymentPrivateKey = this.account.privateKey();
        }

        if (typeof deploymentPrivateKey === "undefined") {
            throw("No private key provided and no private key set in the ProgramManager");
        }

        // Get the fee record from the account if it is not provided in the parameters
        try {
            feeRecord = privateFee ? <RecordPlaintext>await this.getCreditsRecord(fee, [], feeRecord, recordSearchParams) : undefined;
        } catch (e) {
            throw logAndThrow(`Error finding fee record. Record finder response: '${e}'. Please ensure you're connected to a valid Aleo network and a record with enough balance exists.`);
        }

        // Get the proving and verifying keys from the key provider
        let feeKeys;
        try {
            feeKeys = privateFee ? <FunctionKeyPair>await this.keyProvider.feePrivateKeys() : <FunctionKeyPair>await this.keyProvider.feePublicKeys();
        } catch (e) {
            throw logAndThrow(`Error finding fee keys. Key finder response: '${e}'. Please ensure your key provider is configured correctly.`);
        }
        const [feeProvingKey, feeVerifyingKey] = feeKeys;

        // Resolve the program imports if they exist
        let imports;
        try {
            imports = await this.networkClient.getProgramImports(program);
        } catch (e) {
            throw logAndThrow(`Error finding program imports. Network response: '${e}'. Please ensure you're connected to a valid Aleo network and the program is deployed to the network.`);
        }

        // Build a deployment transaction and submit it to the network
        const tx = await WasmProgramManager.buildDeploymentTransaction(deploymentPrivateKey, program, fee, feeRecord, this.host, imports, feeProvingKey, feeVerifyingKey);
        return await this.networkClient.submitTransaction(tx);
    }

    /**
     * Build an execution transaction for later submission to the Aleo network.
     *
<<<<<<< HEAD
     * @param {ExecuteOptions} options Options object containing parameters for the transaction
     * @returns {Promise<Transaction | Error>}
=======
     * @param {string} programName Program name containing the function to be executed
     * @param {string} functionName Function name to execute
     * @param {number} fee Fee to pay for the transaction
     * @param {boolean} privateFee Use a private record to pay the fee. If false this will use the account's public credit balance
     * @param {string[]} inputs Inputs to the function
     * @param {RecordSearchParams} recordSearchParams Optional parameters for searching for a record to pay the fee for
     * the execution transaction
     * @param {KeySearchParams} keySearchParams Optional parameters for finding the matching proving & verifying keys
     * for the function
     * @param {string | RecordPlaintext | undefined} feeRecord Optional Fee record to use for the transaction
     * @param {ProvingKey | undefined} provingKey Optional proving key to use for the transaction
     * @param {VerifyingKey | undefined} verifyingKey Optional verifying key to use for the transaction
     * @param {PrivateKey | undefined} privateKey Optional private key to use for the transaction
     * @param {OfflineQuery | undefined} offlineQuery Optional offline query if creating transactions in an offline environment
     * @param {string | Program | undefined} program Optional program source code to use for the transaction
     * @param {ProgramImports} imports Programs that the program being executed imports
     * @returns {Promise<string | Error>}
>>>>>>> 8e8cce2b
     *
     * @example
     * // Create a new NetworkClient, KeyProvider, and RecordProvider using official Aleo record, key, and network providers
     * const networkClient = new AleoNetworkClient("https://vm.aleo.org/api");
     * const keyProvider = new AleoKeyProvider();
     * const recordProvider = new NetworkRecordProvider(account, networkClient);
     *
     * // Initialize a program manager with the key provider to automatically fetch keys for executions
     * const executeOptions: ExecuteOptions = {
     *     programName: "hello_hello.aleo",
     *     functionName: "hello_hello",
     *     fee: 0.020,
     *     privateFee: false,
     *     inputs: ["5u32", "5u32"],
     *     // ... other parameters as needed
     * };
     *
     * const transaction = await programManager.buildExecutionTransaction(executeOptions);
     * const result = await programManager.networkClient.submitTransaction(transaction);
     */
<<<<<<< HEAD
    async buildExecutionTransaction(options: ExecuteOptions): Promise<Transaction | Error> {
        // Destructure the options object to access the parameters
        const {
            programName,
            functionName,
            fee,
            privateFee,
            inputs,
            recordSearchParams,
            keySearchParams,
            privateKey,
            offlineQuery
        } = options;

        let feeRecord = options.feeRecord;
        let provingKey = options.provingKey;
        let verifyingKey = options.verifyingKey;

=======
    async buildExecutionTransaction(
        programName: string,
        functionName: string,
        fee: number,
        privateFee: boolean,
        inputs: string[],
        recordSearchParams?: RecordSearchParams,
        keySearchParams?: KeySearchParams,
        feeRecord?: string | RecordPlaintext,
        provingKey?: ProvingKey,
        verifyingKey?: VerifyingKey,
        privateKey?: PrivateKey,
        offlineQuery?: OfflineQuery,
        program?: string | Program,
        imports?: ProgramImports
    ): Promise<Transaction | Error> {
>>>>>>> 8e8cce2b
        // Ensure the function exists on the network
        if (program === undefined) {
            try {
                program = <string>(await this.networkClient.getProgram(programName));
            } catch (e) {
                throw logAndThrow(`Error finding ${programName}. Network response: '${e}'. Please ensure you're connected to a valid Aleo network the program is deployed to the network.`);
            }
        } else if (program instanceof Program) {
            program = program.toString();
        }

        // Get the private key from the account if it is not provided in the parameters
        let executionPrivateKey = privateKey;
        if (typeof privateKey === "undefined" && typeof this.account !== "undefined") {
            executionPrivateKey = this.account.privateKey();
        }

        if (typeof executionPrivateKey === "undefined") {
            throw("No private key provided and no private key set in the ProgramManager");
        }

        // Get the fee record from the account if it is not provided in the parameters
        try {
            feeRecord = privateFee ? <RecordPlaintext>await this.getCreditsRecord(fee, [], feeRecord, recordSearchParams) : undefined;
        } catch (e) {
            throw logAndThrow(`Error finding fee record. Record finder response: '${e}'. Please ensure you're connected to a valid Aleo network and a record with enough balance exists.`);
        }

        // Get the fee proving and verifying keys from the key provider
        let feeKeys;
        try {
            feeKeys = privateFee ? <FunctionKeyPair>await this.keyProvider.feePrivateKeys() : <FunctionKeyPair>await this.keyProvider.feePublicKeys();
        } catch (e) {
            throw logAndThrow(`Error finding fee keys. Key finder response: '${e}'. Please ensure your key provider is configured correctly.`);
        }
        const [feeProvingKey, feeVerifyingKey] = feeKeys;

        // If the function proving and verifying keys are not provided, attempt to find them using the key provider
        if (!provingKey || !verifyingKey) {
            try {
                [provingKey, verifyingKey] = <FunctionKeyPair>await this.keyProvider.functionKeys(keySearchParams);
            } catch (e) {
                console.log(`Function keys not found. Key finder response: '${e}'. The function keys will be synthesized`)
            }
        }

        // Resolve the program imports if they exist
        const numberOfImports = Program.fromString(program).getImports().length;
        if (numberOfImports > 0 && !imports) {
            try {
                imports = <ProgramImports>await this.networkClient.getProgramImports(programName);
            } catch (e) {
                throw logAndThrow(`Error finding program imports. Network response: '${e}'. Please ensure you're connected to a valid Aleo network and the program is deployed to the network.`);
            }
        }

        // Build an execution transaction and submit it to the network
        return await WasmProgramManager.buildExecutionTransaction(executionPrivateKey, program, functionName, inputs, fee, feeRecord, this.host, imports, provingKey, verifyingKey, feeProvingKey, feeVerifyingKey, offlineQuery);
    }

    /**
     * Execute an Aleo program on the Aleo network.
     *
     * @param {ExecuteOptions} options - The options object containing all the necessary parameters:
     *   @param {string} options.programName - Program name containing the function to be executed.
     *   @param {string} options.functionName - Function name to execute.
     *   @param {number} options.fee - Fee to pay for the transaction.
     *   @param {boolean} options.privateFee - Use a private record to pay the fee. If false, this will use the account's public credit balance.
     *   @param {string[]} options.inputs - Inputs to the function.
     *   @param {RecordSearchParams} [options.recordSearchParams] - Optional parameters for searching for a record to pay the fee.
     *   @param {KeySearchParams} [options.keySearchParams] - Optional parameters for finding the matching proving & verifying keys.
     *   @param {string | RecordPlaintext | undefined} [options.feeRecord] - Optional fee record to use for the transaction.
     *   @param {ProvingKey | undefined} [options.provingKey] - Optional proving key to use for the transaction.
     *   @param {VerifyingKey | undefined} [options.verifyingKey] - Optional verifying key to use for the transaction.
     *   @param {PrivateKey | undefined} [options.privateKey] - Optional private key to use for the transaction.
     *   @param {OfflineQuery | undefined} [options.offlineQuery] - Optional offline query if creating transactions in an offline environment.
     * @returns {Promise<string | Error>}
     *
     * @example
     * const networkClient = new AleoNetworkClient("https://vm.aleo.org/api");
     * const keyProvider = new AleoKeyProvider();
     * keyProvider.useCache = true;
     * const recordProvider = new NetworkRecordProvider(account, networkClient);
     * const programManager = new ProgramManager("https://vm.aleo.org/api", keyProvider, recordProvider);
     * const executeOptions = {
     *     programName: "hello_hello.aleo",
     *     functionName: "hello_hello",
     *     fee: 0.020,
     *     privateFee: false,
     *     inputs: ["5u32", "5u32"],
     *     keySearchParams: { "cacheKey": "hello_hello:hello" }
     * };
     * const tx_id = await programManager.execute(executeOptions);
     * const transaction = await programManager.networkClient.getTransaction(tx_id);
     */
<<<<<<< HEAD
    async execute(options: ExecuteOptions): Promise<string | Error> {
        const tx = <Transaction>await this.buildExecutionTransaction(options);
=======
    async execute(
        programName: string,
        functionName: string,
        fee: number,
        privateFee: boolean,
        inputs: string[],
        recordSearchParams?: RecordSearchParams,
        keySearchParams?: KeySearchParams,
        feeRecord?: string | RecordPlaintext,
        provingKey?: ProvingKey,
        verifyingKey?: VerifyingKey,
        privateKey?: PrivateKey,
        offlineQuery?: OfflineQuery,
        program?: string | Program
    ): Promise<string | Error> {
        const tx = <Transaction>await this.buildExecutionTransaction(programName, functionName, fee, privateFee, inputs, recordSearchParams, keySearchParams, feeRecord, provingKey, verifyingKey, privateKey, offlineQuery, program);
>>>>>>> 8e8cce2b
        return await this.networkClient.submitTransaction(tx);
    }

    /**
     * Run an Aleo program in offline mode
     *
     * @param {string} program Program source code containing the function to be executed
     * @param {string} function_name Function name to execute
     * @param {string[]} inputs Inputs to the function
     * @param {number} proveExecution Whether to prove the execution of the function and return an execution transcript
     * that contains the proof.
     * @param {string[] | undefined} imports Optional imports to the program
     * @param {KeySearchParams | undefined} keySearchParams Optional parameters for finding the matching proving &
     * verifying keys for the function
     * @param {ProvingKey | undefined} provingKey Optional proving key to use for the transaction
     * @param {VerifyingKey | undefined} verifyingKey Optional verifying key to use for the transaction
     * @param {PrivateKey | undefined} privateKey Optional private key to use for the transaction
     * @param {OfflineQuery | undefined} offlineQuery Optional offline query if creating transactions in an offline environment
     * @returns {Promise<string | Error>}
     *
     * @example
     * import { Account, Program } from '@aleohq/sdk';
     *
     * /// Create the source for the "helloworld" program
     * const program = "program helloworld.aleo;\n\nfunction hello:\n    input r0 as u32.public;\n    input r1 as u32.private;\n    add r0 r1 into r2;\n    output r2 as u32.private;\n";
     * const programManager = new ProgramManager();
     *
     * /// Create a temporary account for the execution of the program
     * const account = new Account();
     * programManager.setAccount(account);
     *
     * /// Get the response and ensure that the program executed correctly
     * const executionResponse = await programManager.executeOffline(program, "hello", ["5u32", "5u32"]);
     * const result = executionResponse.getOutputs();
     * assert(result === ["10u32"]);
     */
    async run(
        program: string,
        function_name: string,
        inputs: string[],
        proveExecution: boolean,
        imports?: ProgramImports,
        keySearchParams?: KeySearchParams,
        provingKey?: ProvingKey,
        verifyingKey?: VerifyingKey,
        privateKey?: PrivateKey,
        offlineQuery?: OfflineQuery,
    ): Promise<ExecutionResponse> {
        // Get the private key from the account if it is not provided in the parameters
        let executionPrivateKey = privateKey;
        if (typeof privateKey === "undefined" && typeof this.account !== "undefined") {
            executionPrivateKey = this.account.privateKey();
        }

        if (typeof executionPrivateKey === "undefined") {
            throw("No private key provided and no private key set in the ProgramManager");
        }

        // If the function proving and verifying keys are not provided, attempt to find them using the key provider
        if (!provingKey || !verifyingKey) {
            try {
                [provingKey, verifyingKey] = <FunctionKeyPair>await this.keyProvider.functionKeys(keySearchParams);
            } catch (e) {
                console.log(`Function keys not found. Key finder response: '${e}'. The function keys will be synthesized`)
            }
        }

        // Run the program offline and return the result
        console.log("Running program offline")
        console.log("Proving key: ", provingKey);
        console.log("Verifying key: ", verifyingKey);
        return WasmProgramManager.executeFunctionOffline(executionPrivateKey, program, function_name, inputs, proveExecution, false, imports, provingKey, verifyingKey, this.host, offlineQuery);
    }

    /**
     * Join two credits records into a single credits record
     *
     * @param {RecordPlaintext | string} recordOne First credits record to join
     * @param {RecordPlaintext | string} recordTwo Second credits record to join
     * @param {number} fee Fee in credits pay for the join transaction
     * @param {boolean} privateFee Use a private record to pay the fee. If false this will use the account's public credit balance
     * @param {RecordSearchParams | undefined} recordSearchParams Optional parameters for finding the fee record to use
     * to pay the fee for the join transaction
     * @param {RecordPlaintext | string | undefined} feeRecord Fee record to use for the join transaction
     * @param {PrivateKey | undefined} privateKey Private key to use for the join transaction
     * @param {OfflineQuery | undefined} offlineQuery Optional offline query if creating transactions in an offline environment
     * @returns {Promise<string | Error>}
     */
    async join(
        recordOne: RecordPlaintext | string,
        recordTwo: RecordPlaintext | string,
        fee: number,
        privateFee: boolean,
        recordSearchParams?: RecordSearchParams | undefined,
        feeRecord?: RecordPlaintext | string | undefined,
        privateKey?: PrivateKey,
        offlineQuery?: OfflineQuery,
    ): Promise<string | Error> {
        // Get the private key from the account if it is not provided in the parameters
        let executionPrivateKey = privateKey;
        if (typeof privateKey === "undefined" && typeof this.account !== "undefined") {
            executionPrivateKey = this.account.privateKey();
        }

        if (typeof executionPrivateKey === "undefined") {
            throw("No private key provided and no private key set in the ProgramManager");
        }

        // Get the proving and verifying keys from the key provider
        let feeKeys;
        let joinKeys
        try {
            feeKeys = privateFee ? <FunctionKeyPair>await this.keyProvider.feePrivateKeys() : <FunctionKeyPair>await this.keyProvider.feePublicKeys();
            joinKeys = <FunctionKeyPair>await this.keyProvider.joinKeys();
        } catch (e) {
            throw logAndThrow(`Error finding fee keys. Key finder response: '${e}'. Please ensure your key provider is configured correctly.`);
        }
        const [feeProvingKey, feeVerifyingKey] = feeKeys;
        const [joinProvingKey, joinVerifyingKey] = joinKeys;

        // Get the fee record from the account if it is not provided in the parameters
        try {
            feeRecord = privateFee ? <RecordPlaintext>await this.getCreditsRecord(fee, [], feeRecord, recordSearchParams) : undefined;
        } catch (e) {
            throw logAndThrow(`Error finding fee record. Record finder response: '${e}'. Please ensure you're connected to a valid Aleo network and a record with enough balance exists.`);
        }

        // Validate the records provided are valid plaintext records
        try {
            recordOne = recordOne instanceof RecordPlaintext ? recordOne : RecordPlaintext.fromString(recordOne);
            recordTwo = recordTwo instanceof RecordPlaintext ? recordTwo : RecordPlaintext.fromString(recordTwo);
        } catch (e) {
            throw logAndThrow('Records provided are not valid. Please ensure they are valid plaintext records.')
        }

        // Build an execution transaction and submit it to the network
        const tx = await WasmProgramManager.buildJoinTransaction(executionPrivateKey, recordOne, recordTwo, fee, feeRecord, this.host, joinProvingKey, joinVerifyingKey, feeProvingKey, feeVerifyingKey, offlineQuery);
        return await this.networkClient.submitTransaction(tx);
    }

    /**
     * Split credits into two new credits records
     *
     * @param {number} splitAmount Amount in microcredits to split from the original credits record
     * @param {RecordPlaintext | string} amountRecord Amount record to use for the split transaction
     * @param {PrivateKey | undefined} privateKey Optional private key to use for the split transaction
     * @param {OfflineQuery | undefined} offlineQuery Optional offline query if creating transactions in an offline environment
     * @returns {Promise<string | Error>}
     *
     * @example
     * // Create a new NetworkClient, KeyProvider, and RecordProvider
     * const networkClient = new AleoNetworkClient("https://vm.aleo.org/api");
     * const keyProvider = new AleoKeyProvider();
     * const recordProvider = new NetworkRecordProvider(account, networkClient);
     *
     * // Initialize a program manager with the key provider to automatically fetch keys for executions
     * const programName = "hello_hello.aleo";
     * const programManager = new ProgramManager("https://vm.aleo.org/api", keyProvider, recordProvider);
     * const record = "{  owner: aleo184vuwr5u7u0ha5f5k44067dd2uaqewxx6pe5ltha5pv99wvhfqxqv339h4.private,  microcredits: 45000000u64.private,  _nonce: 4106205762862305308495708971985748592380064201230396559307556388725936304984group.public}"
     * const tx_id = await programManager.split(25000000, record);
     * const transaction = await programManager.networkClient.getTransaction(tx_id);
     */
    async split(splitAmount: number, amountRecord: RecordPlaintext | string, privateKey?: PrivateKey, offlineQuery?: OfflineQuery): Promise<string | Error> {
        // Get the private key from the account if it is not provided in the parameters
        let executionPrivateKey = privateKey;
        if (typeof executionPrivateKey === "undefined" && typeof this.account !== "undefined") {
            executionPrivateKey = this.account.privateKey();
        }

        if (typeof executionPrivateKey === "undefined") {
            throw("No private key provided and no private key set in the ProgramManager");
        }

        // Get the split keys from the key provider
        let splitKeys;
        try {
            splitKeys = <FunctionKeyPair>await this.keyProvider.splitKeys();
        } catch (e) {
            throw logAndThrow(`Error finding fee keys. Key finder response: '${e}'. Please ensure your key provider is configured correctly.`);
        }
        const [splitProvingKey, splitVerifyingKey] = splitKeys;

        // Validate the record to be split
        try {
            amountRecord = amountRecord instanceof RecordPlaintext ? amountRecord : RecordPlaintext.fromString(amountRecord);
        } catch (e) {
            throw logAndThrow("Record provided is not valid. Please ensure it is a valid plaintext record.");
        }

        // Build an execution transaction and submit it to the network
        const tx = await WasmProgramManager.buildSplitTransaction(executionPrivateKey, splitAmount, amountRecord, this.host, splitProvingKey, splitVerifyingKey, offlineQuery);
        return await this.networkClient.submitTransaction(tx);
    }

    /**
     * Pre-synthesize proving and verifying keys for a program
     *
     * @param program {string} The program source code to synthesize keys for
     * @param function_id {string} The function id to synthesize keys for
     * @param inputs {Array<string>}  Sample inputs to the function
     * @param privateKey {PrivateKey | undefined} Optional private key to use for the key synthesis
     *
     * @returns {Promise<FunctionKeyPair | Error>}
     */
    async synthesizeKeys(
        program: string,
        function_id: string,
        inputs: Array<string>,
        privateKey?: PrivateKey,
    ): Promise<FunctionKeyPair | Error> {
        // Resolve the program imports if they exist
        let imports;

        let executionPrivateKey = privateKey;
        if (typeof executionPrivateKey === "undefined") {
            if (typeof this.account !== "undefined") {
                executionPrivateKey = this.account.privateKey();
            } else {
                executionPrivateKey = new PrivateKey();
            }
        }

        // Attempt to run an offline execution of the program and extract the proving and verifying keys
        try {
            imports = await this.networkClient.getProgramImports(program);
            const keyPair = await WasmProgramManager.synthesizeKeyPair(
                executionPrivateKey,
                program,
                function_id,
                inputs,
                imports
            );
            return [<ProvingKey>keyPair.provingKey(), <VerifyingKey>keyPair.verifyingKey()];
        } catch (e) {
            throw logAndThrow(`Could not synthesize keys - error ${e}. Please ensure the program is valid and the inputs are correct.`);
        }
    }

    /**
     * Build a transaction to transfer credits to another account for later submission to the Aleo network
     *
     * @param {number} amount The amount of credits to transfer
     * @param {string} recipient The recipient of the transfer
     * @param {string} transferType The type of transfer to perform - options: 'private', 'privateToPublic', 'public', 'publicToPrivate'
     * @param {number} fee The fee to pay for the transfer
     * @param {boolean} privateFee Use a private record to pay the fee. If false this will use the account's public credit balance
     * @param {RecordSearchParams | undefined} recordSearchParams Optional parameters for finding the amount and fee
     * records for the transfer transaction
     * @param {RecordPlaintext | string} amountRecord Optional amount record to use for the transfer
     * @param {RecordPlaintext | string} feeRecord Optional fee record to use for the transfer
     * @param {PrivateKey | undefined} privateKey Optional private key to use for the transfer transaction
     * @param {OfflineQuery | undefined} offlineQuery Optional offline query if creating transactions in an offline environment
     * @returns {Promise<string | Error>} The transaction id of the transfer transaction
     *
     * @example
     * // Create a new NetworkClient, KeyProvider, and RecordProvider
     * const networkClient = new AleoNetworkClient("https://vm.aleo.org/api");
     * const keyProvider = new AleoKeyProvider();
     * const recordProvider = new NetworkRecordProvider(account, networkClient);
     *
     * // Initialize a program manager with the key provider to automatically fetch keys for executions
     * const programName = "hello_hello.aleo";
     * const programManager = new ProgramManager("https://vm.aleo.org/api", keyProvider, recordProvider);
     * await programManager.initialize();
     * const tx_id = await programManager.transfer(1, "aleo1rhgdu77hgyqd3xjj8ucu3jj9r2krwz6mnzyd80gncr5fxcwlh5rsvzp9px", "private", 0.2)
     * const transaction = await programManager.networkClient.getTransaction(tx_id);
     */
    async buildTransferTransaction(
        amount: number,
        recipient: string,
        transferType: string,
        fee: number,
        privateFee: boolean,
        recordSearchParams?: RecordSearchParams,
        amountRecord?: RecordPlaintext | string,
        feeRecord?: RecordPlaintext | string,
        privateKey?: PrivateKey,
        offlineQuery?: OfflineQuery
    ): Promise<Transaction | Error> {
        // Validate the transfer type
        transferType = <string>validateTransferType(transferType);

        // Get the private key from the account if it is not provided in the parameters
        let executionPrivateKey = privateKey;
        if (typeof executionPrivateKey === "undefined" && typeof this.account !== "undefined") {
            executionPrivateKey = this.account.privateKey();
        }

        if (typeof executionPrivateKey === "undefined") {
            throw("No private key provided and no private key set in the ProgramManager");
        }

        // Get the proving and verifying keys from the key provider
        let feeKeys;
        let transferKeys
        try {
            feeKeys = privateFee ? <FunctionKeyPair>await this.keyProvider.feePrivateKeys() : <FunctionKeyPair>await this.keyProvider.feePublicKeys();
            transferKeys = <FunctionKeyPair>await this.keyProvider.transferKeys(transferType);
        } catch (e) {
            throw logAndThrow(`Error finding fee keys. Key finder response: '${e}'. Please ensure your key provider is configured correctly.`);
        }
        const [feeProvingKey, feeVerifyingKey] = feeKeys;
        const [transferProvingKey, transferVerifyingKey] = transferKeys;

        // Get the amount and fee record from the account if it is not provided in the parameters
        try {
            // Track the nonces of the records found so no duplicate records are used
            const nonces: string[] = [];
            if (requiresAmountRecord(transferType)) {
                // If the transfer type is private and requires an amount record, get it from the record provider
                amountRecord = <RecordPlaintext>await this.getCreditsRecord(fee, [], amountRecord, recordSearchParams);
                nonces.push(amountRecord.nonce());
            } else {
                amountRecord = undefined;
            }
            feeRecord = privateFee ? <RecordPlaintext>await this.getCreditsRecord(fee, nonces, feeRecord, recordSearchParams) : undefined;
        } catch (e) {
            throw logAndThrow(`Error finding fee record. Record finder response: '${e}'. Please ensure you're connected to a valid Aleo network and a record with enough balance exists.`);
        }

        // Build an execution transaction and submit it to the network
        return await WasmProgramManager.buildTransferTransaction(executionPrivateKey, amount, recipient, transferType, amountRecord, fee, feeRecord, this.host, transferProvingKey, transferVerifyingKey, feeProvingKey, feeVerifyingKey, offlineQuery);
    }

    /**
     * Build a transfer_public transaction to transfer credits to another account for later submission to the Aleo network
     *
     * @param {number} amount The amount of credits to transfer
     * @param {string} recipient The recipient of the transfer
     * @param {string} transferType The type of transfer to perform - options: 'private', 'privateToPublic', 'public', 'publicToPrivate'
     * @param {number} fee The fee to pay for the transfer
     * @param {boolean} privateFee Use a private record to pay the fee. If false this will use the account's public credit balance
     * @param {RecordSearchParams | undefined} recordSearchParams Optional parameters for finding the amount and fee
     * records for the transfer transaction
     * @param {RecordPlaintext | string} amountRecord Optional amount record to use for the transfer
     * @param {RecordPlaintext | string} feeRecord Optional fee record to use for the transfer
     * @param {PrivateKey | undefined} privateKey Optional private key to use for the transfer transaction
     * @param {OfflineQuery | undefined} offlineQuery Optional offline query if creating transactions in an offline environment
     * @returns {Promise<string | Error>} The transaction id of the transfer transaction
     *
     * @example
     * // Create a new NetworkClient, KeyProvider, and RecordProvider
     * const networkClient = new AleoNetworkClient("https://vm.aleo.org/api");
     * const keyProvider = new AleoKeyProvider();
     * const recordProvider = new NetworkRecordProvider(account, networkClient);
     *
     * // Initialize a program manager with the key provider to automatically fetch keys for executions
     * const programName = "hello_hello.aleo";
     * const programManager = new ProgramManager("https://vm.aleo.org/api", keyProvider, recordProvider);
     * await programManager.initialize();
     * const tx_id = await programManager.transfer(1, "aleo1rhgdu77hgyqd3xjj8ucu3jj9r2krwz6mnzyd80gncr5fxcwlh5rsvzp9px", "private", 0.2)
     * const transaction = await programManager.networkClient.getTransaction(tx_id);
     */
    async buildTransferPublicTransaction(
        amount: number,
        recipient: string,
        fee: number,
        privateKey?: PrivateKey,
        offlineQuery?: OfflineQuery
    ): Promise<Transaction | Error> {
        return this.buildTransferTransaction(amount, recipient, "public", fee, false, undefined, undefined, undefined, privateKey, offlineQuery);
    }

    /**
     * Transfer credits to another account
     *
     * @param {number} amount The amount of credits to transfer
     * @param {string} recipient The recipient of the transfer
     * @param {string} transferType The type of transfer to perform - options: 'private', 'privateToPublic', 'public', 'publicToPrivate'
     * @param {number} fee The fee to pay for the transfer
     * @param {boolean} privateFee Use a private record to pay the fee. If false this will use the account's public credit balance
     * @param {RecordSearchParams | undefined} recordSearchParams Optional parameters for finding the amount and fee
     * records for the transfer transaction
     * @param {RecordPlaintext | string} amountRecord Optional amount record to use for the transfer
     * @param {RecordPlaintext | string} feeRecord Optional fee record to use for the transfer
     * @param {PrivateKey | undefined} privateKey Optional private key to use for the transfer transaction
     * @param {OfflineQuery | undefined} offlineQuery Optional offline query if creating transactions in an offline environment
     * @returns {Promise<string | Error>} The transaction id of the transfer transaction
     *
     * @example
     * // Create a new NetworkClient, KeyProvider, and RecordProvider
     * const networkClient = new AleoNetworkClient("https://vm.aleo.org/api");
     * const keyProvider = new AleoKeyProvider();
     * const recordProvider = new NetworkRecordProvider(account, networkClient);
     *
     * // Initialize a program manager with the key provider to automatically fetch keys for executions
     * const programName = "hello_hello.aleo";
     * const programManager = new ProgramManager("https://vm.aleo.org/api", keyProvider, recordProvider);
     * await programManager.initialize();
     * const tx_id = await programManager.transfer(1, "aleo1rhgdu77hgyqd3xjj8ucu3jj9r2krwz6mnzyd80gncr5fxcwlh5rsvzp9px", "private", 0.2)
     * const transaction = await programManager.networkClient.getTransaction(tx_id);
     */
    async transfer(
        amount: number,
        recipient: string,
        transferType: string,
        fee: number,
        privateFee: boolean,
        recordSearchParams?: RecordSearchParams,
        amountRecord?: RecordPlaintext | string,
        feeRecord?: RecordPlaintext | string,
        privateKey?: PrivateKey,
        offlineQuery?: OfflineQuery
    ): Promise<string | Error> {
        const tx = <Transaction>await this.buildTransferTransaction(amount, recipient, transferType, fee, privateFee, recordSearchParams, amountRecord, feeRecord, privateKey, offlineQuery);
        return await this.networkClient.submitTransaction(tx);
    }

    /**
     * Build transaction to bond credits to a staking committee for later submission to the Aleo Network
     *
     * @example
     * // Create a keyProvider to handle key management
     * const keyProvider = new AleoKeyProvider();
     * keyProvider.useCache = true;
     *
     * // Create a new ProgramManager with the key that will be used to bond credits
     * const programManager = new ProgramManager("https://api.explorer.aleo.org/v1", keyProvider, undefined);
     * programManager.setAccount(new Account("YourPrivateKey"));
     *
     * // Create the bonding transaction
     * const tx_id = await programManager.bondPublic("aleo1rhgdu77hgyqd3xjj8ucu3jj9r2krwz6mnzyd80gncr5fxcwlh5rsvzp9px", 2000000);
     *
     * @returns string
     * @param {string} address Address of the validator to bond to, if this address is the same as the signer (i.e. the
     * executor of this function), it will attempt to bond the credits as a validator. Bonding as a validator currently
     * requires a minimum of 1,000,000 credits to bond (subject to change). If the address is specified is an existing
     * validator and is different from the address of the executor of this function, it will bond the credits to that
     * validator's staking committee as a delegator. A minimum of 10 credits is required to bond as a delegator.
     * @param {number} amount The amount of credits to bond
     * @param {Partial<ExecuteOptions>} options - Override default execution options.
     */
    async buildBondPublicTransaction(address: string, amount: number, options: Partial<ExecuteOptions> = {}) {
        const scaledAmount = Math.trunc(amount * 1000000);

        const {
            programName = "credits.aleo",
            functionName = "bond_public",
            fee = options.fee || 0.86,
            privateFee = false,
            inputs = [address, `${scaledAmount.toString()}u64`],
            keySearchParams = new AleoKeyProviderParams({
                proverUri: CREDITS_PROGRAM_KEYS.bond_public.prover,
                verifierUri: CREDITS_PROGRAM_KEYS.bond_public.verifier,
                cacheKey: "credits.aleo/bond_public"
            }),
            ...additionalOptions
        } = options;

        const executeOptions: ExecuteOptions = {
            programName,
            functionName,
            fee,
            privateFee,
            inputs,
            keySearchParams,
            ...additionalOptions
        };

<<<<<<< HEAD
        return await this.buildExecutionTransaction(executeOptions);
=======
        return await this.buildExecutionTransaction(programName, functionName, fee, privateFee, [address, `${amount.toString()}u64`], recordSearchParams, keySearchParams, feeRecord, provingKey, verifyingKey, privateKey, offlineQuery, this.creditsProgram());
>>>>>>> 8e8cce2b
    }

    /**
     * Bond credits to a staking committee
     *
     * @example
     * // Create a keyProvider to handle key management
     * const keyProvider = new AleoKeyProvider();
     * keyProvider.useCache = true;
     *
     * // Create a new ProgramManager with the key that will be used to bond credits
     * const programManager = new ProgramManager("https://api.explorer.aleo.org/v1", keyProvider, undefined);
     * programManager.setAccount(new Account("YourPrivateKey"));
     *
     * // Create the bonding transaction
     * const tx_id = await programManager.bondPublic("aleo1rhgdu77hgyqd3xjj8ucu3jj9r2krwz6mnzyd80gncr5fxcwlh5rsvzp9px", 2000000);
     *
     * @returns string
     * @param {string} address Address of the validator to bond to, if this address is the same as the signer (i.e. the
     * executor of this function), it will attempt to bond the credits as a validator. Bonding as a validator currently
     * requires a minimum of 1,000,000 credits to bond (subject to change). If the address is specified is an existing
     * validator and is different from the address of the executor of this function, it will bond the credits to that
     * validator's staking committee as a delegator. A minimum of 10 credits is required to bond as a delegator.
     * @param {number} amount The amount of credits to bond
     * @param {Options} options Options for the execution
     */
    async bondPublic(address: string, amount: number, options: Partial<ExecuteOptions> = {}) {
        const tx = <Transaction>await this.buildBondPublicTransaction(address, amount, options);
        return await this.networkClient.submitTransaction(tx);
    }

    /**
     * Build a transaction to unbond public credits in the Aleo network.
     *
     * @param {number} amount - The amount of credits to unbond (scaled by 1,000,000).
     * @param {Partial<ExecuteOptions>} options - Override default execution options.
     * @returns {Promise<Transaction | Error>} - A promise that resolves to the transaction or an error message.
     *
     * @example
     * const programManager = new ProgramManager("https://api.explorer.aleo.org/v1", keyProvider, undefined);
     * const transaction = await programManager.buildUnbondPublicTransaction(2000000);
     * console.log(transaction);
     */
    async buildUnbondPublicTransaction(amount: number, options: Partial<ExecuteOptions> = {}): Promise<Transaction | Error> {
        const scaledAmount = Math.trunc(amount * 1000000);

        const {
            programName = "credits.aleo",
            functionName = "unbond_public",
            fee = options.fee || 1.3,
            privateFee = false,
            inputs = [`${scaledAmount.toString()}u64`],
            keySearchParams = new AleoKeyProviderParams({
                proverUri: CREDITS_PROGRAM_KEYS.unbond_public.prover,
                verifierUri: CREDITS_PROGRAM_KEYS.unbond_public.verifier,
                cacheKey: "credits.aleo/unbond_public"
            }),
            ...additionalOptions
        } = options;

        const executeOptions: ExecuteOptions = {
            programName,
            functionName,
            fee,
            privateFee,
            inputs,
            keySearchParams,
            ...additionalOptions
        };

<<<<<<< HEAD
        return this.buildExecutionTransaction(executeOptions);
=======
        const {
            offlineQuery,
        } = offlineParams;

        return this.buildExecutionTransaction(programName, functionName, fee, privateFee, [`${amount.toString()}u64`], recordSearchParams, keySearchParams, feeRecord, provingKey, verifyingKey, privateKey, offlineQuery, this.creditsProgram());
>>>>>>> 8e8cce2b
    }

    /**
     * Unbond a specified amount of staked credits to be used later
     *
     * @example
     * // Create a keyProvider to handle key management
     * const keyProvider = new AleoKeyProvider();
     * keyProvider.useCache = true;
     *
     * // Create a new ProgramManager with the key that will be used to bond credits
     * const programManager = new ProgramManager("https://api.explorer.aleo.org/v1", keyProvider, undefined);
     * programManager.setAccount(new Account("YourPrivateKey"));
     *
     * // Create the bonding transaction
     * const tx_id = await programManager.unbondPublic(10);
     *
     * @returns string
     * @param {number} amount Amount of credits to unbond. If the address of the executor of this function is an
     * existing validator, it will subtract this amount of credits from the validator's staked credits. If there are
     * less than 1,000,000 credits staked pool after the unbond, the validator will be removed from the validator set.
     * If the address of the executor of this function is not a validator and has credits bonded as a delegator, it will
     * subtract this amount of credits from the delegator's staked credits. If there are less than 10 credits bonded
     * after the unbond operation, the delegator will be removed from the validator's staking pool.
     * @param {Options} options Options for the execution
     */
    async unbondPublic(amount: number, options: Partial<ExecuteOptions> = {}): Promise<string | Error> {
        const tx = <Transaction>await this.buildUnbondPublicTransaction(amount, options);
        return await this.networkClient.submitTransaction(tx);
    }

    /**
     * Build a transaction to claim unbonded public credits in the Aleo network.
     *
     * @param {Partial<ExecuteOptions>} options - Override default execution options.
     * @returns {Promise<Transaction | Error>} - A promise that resolves to the transaction or an error message.
     *
     * @example
     * const programManager = new ProgramManager("https://api.explorer.aleo.org/v1", keyProvider, undefined);
     * const transaction = await programManager.buildClaimUnbondPublicTransaction();
     * console.log(transaction);
     */
    async buildClaimUnbondPublicTransaction(options: Partial<ExecuteOptions> = {}): Promise<Transaction | Error> {
        const {
            programName = "credits.aleo",
            functionName = "claim_unbond_public",
            fee = options.fee || 2,
            privateFee = false,
            inputs = [],
            keySearchParams = new AleoKeyProviderParams({
                proverUri: CREDITS_PROGRAM_KEYS.claim_unbond_public.prover,
                verifierUri: CREDITS_PROGRAM_KEYS.claim_unbond_public.verifier,
                cacheKey: "credits.aleo/claim_unbond_public"
            }),
            ...additionalOptions
        } = options;

        const executeOptions: ExecuteOptions = {
            programName,
            functionName,
            fee,
            privateFee,
            inputs,
            keySearchParams,
            ...additionalOptions
        };

<<<<<<< HEAD
        return await this.buildExecutionTransaction(executeOptions);
=======
        const {
            offlineQuery,
        } = offlineParams;

        return await this.buildExecutionTransaction(programName, functionName, fee, privateFee, [], recordSearchParams, keySearchParams, feeRecord, provingKey, verifyingKey, privateKey, offlineQuery, this.creditsProgram());
>>>>>>> 8e8cce2b
    }

    /**
     * Claim unbonded credits. If credits have been unbonded by the account executing this function, this method will
     * claim them and add them to the public balance of the account.
     *
     * @example
     * // Create a keyProvider to handle key management
     * const keyProvider = new AleoKeyProvider();
     * keyProvider.useCache = true;
     *
     * // Create a new ProgramManager with the key that will be used to bond credits
     * const programManager = new ProgramManager("https://api.explorer.aleo.org/v1", keyProvider, undefined);
     * programManager.setAccount(new Account("YourPrivateKey"));
     *
     * // Create the bonding transaction
     * const tx_id = await programManager.claimUnbondPublic();
     *
     * @returns string
     * @param {Options} options
     */
    async claimUnbondPublic(options: Partial<ExecuteOptions> = {}): Promise<string | Error> {
        const tx = <Transaction>await this.buildClaimUnbondPublicTransaction(options);
        return await this.networkClient.submitTransaction(tx);
    }

    /**
     * Set Validator State
     * @returns string
     * @param {boolean} validator_state
     * @param {Partial<ExecuteOptions>} options - Override default execution options
     */
    async setValidatorState(validator_state: boolean, options: Partial<ExecuteOptions> = {}) {
        const {
            programName = "credits.aleo",
            functionName = "set_validator_state",
            fee = 1,
            privateFee = false,
            inputs = [validator_state.toString()],
            keySearchParams = new AleoKeyProviderParams({
                proverUri: CREDITS_PROGRAM_KEYS.set_validator_state.prover,
                verifierUri: CREDITS_PROGRAM_KEYS.set_validator_state.verifier,
                cacheKey: "credits.aleo/set_validator_state"
            }),
            ...additionalOptions
        } = options;

        const executeOptions: ExecuteOptions = {
            programName,
            functionName,
            fee,
            privateFee,
            inputs,
            keySearchParams,
            ...additionalOptions
        };

        return await this.execute(executeOptions);
    }

    /**
     * Unbond Delegator As Validator
     * @returns {Promise<string | Error>} A promise that resolves to the transaction ID or an error message.
     * @param {string} address - The address of the delegator.
     * @param {Partial<ExecuteOptions>} options - Override default execution options.
     */
    async unbondDelegatorAsValidator(address: string, options: Partial<ExecuteOptions> = {}) {
        const {
            programName = "credits.aleo",
            functionName = "unbond_delegator_as_validator",
            fee = 1,
            privateFee = false,
            inputs = [address],
            keySearchParams = new AleoKeyProviderParams({
                proverUri: CREDITS_PROGRAM_KEYS.unbond_delegator_as_validator.prover,
                verifierUri: CREDITS_PROGRAM_KEYS.unbond_delegator_as_validator.verifier,
                cacheKey: "credits.aleo/unbond_delegator_as_validator"
            }),
            ...additionalOptions
        } = options;

        const executeOptions: ExecuteOptions = {
            programName,
            functionName,
            fee,
            privateFee,
            inputs,
            keySearchParams,
            ...additionalOptions
        };

        return await this.execute(executeOptions);
    }



    /**
     * Verify a proof of execution from an offline execution
     *
     * @param {executionResponse} executionResponse
     * @returns {boolean} True if the proof is valid, false otherwise
     */
    verifyExecution(executionResponse: ExecutionResponse): boolean {
        try {
            const execution = <Execution>executionResponse.getExecution();
            const function_id = executionResponse.getFunctionId();
            const program = executionResponse.getProgram();
            const verifyingKey = executionResponse.getVerifyingKey();
            return verifyFunctionExecution(execution, verifyingKey, program, function_id);
        } catch(e) {
            console.warn("The execution was not found in the response, cannot verify the execution");
            return false;
        }
    }

    /**
     * Create a program object from a program's source code
     *
     * @param {string} program Program source code
     * @returns {Program | Error} The program object
     */
    createProgramFromSource(program: string): Program | Error {
        return Program.fromString(program);
    }

    /**
     * Get the credits program object
     *
     * @returns {Program} The credits program object
     */
    creditsProgram(): Program {
        return Program.getCreditsProgram();
    }

    /**
     * Verify a program is valid
     *
     * @param {string} program The program source code
     */
    verifyProgram(program: string): boolean {
        try {
            <Program>Program.fromString(program);
            return true;
        } catch (e) {
            return false;
        }
    }

    // Internal utility function for getting a credits.aleo record
    async getCreditsRecord(amount: number, nonces: string[], record?: RecordPlaintext | string, params?: RecordSearchParams): Promise<RecordPlaintext | Error> {
        try {
            return record instanceof RecordPlaintext ? record : RecordPlaintext.fromString(<string>record);
        } catch (e) {
            try {
                const recordProvider = <RecordProvider>this.recordProvider;
                return <RecordPlaintext>(await recordProvider.findCreditsRecord(amount, true, nonces, params))
            } catch (e) {
                throw logAndThrow(`Error finding fee record. Record finder response: '${e}'. Please ensure you're connected to a valid Aleo network and a record with enough balance exists.`);
            }
        }
    }
}

// Ensure the transfer type requires an amount record
function requiresAmountRecord(transferType: string): boolean {
    return PRIVATE_TRANSFER_TYPES.has(transferType);
}

// Validate the transfer type
function validateTransferType(transferType: string): string | Error {
    return VALID_TRANSFER_TYPES.has(transferType) ? transferType :
        logAndThrow(`Invalid transfer type '${transferType}'. Valid transfer types are 'private', 'privateToPublic', 'public', and 'publicToPrivate'.`);
}

export { ProgramManager }<|MERGE_RESOLUTION|>--- conflicted
+++ resolved
@@ -35,6 +35,8 @@
     verifyingKey?: VerifyingKey;
     privateKey?: PrivateKey;
     offlineQuery?: OfflineQuery;
+    program?: string | Program;
+    imports?: ProgramImports;
 }
 
 /**
@@ -206,10 +208,6 @@
     /**
      * Build an execution transaction for later submission to the Aleo network.
      *
-<<<<<<< HEAD
-     * @param {ExecuteOptions} options Options object containing parameters for the transaction
-     * @returns {Promise<Transaction | Error>}
-=======
      * @param {string} programName Program name containing the function to be executed
      * @param {string} functionName Function name to execute
      * @param {number} fee Fee to pay for the transaction
@@ -227,28 +225,21 @@
      * @param {string | Program | undefined} program Optional program source code to use for the transaction
      * @param {ProgramImports} imports Programs that the program being executed imports
      * @returns {Promise<string | Error>}
->>>>>>> 8e8cce2b
      *
      * @example
      * // Create a new NetworkClient, KeyProvider, and RecordProvider using official Aleo record, key, and network providers
      * const networkClient = new AleoNetworkClient("https://vm.aleo.org/api");
      * const keyProvider = new AleoKeyProvider();
+     * keyProvider.useCache = true;
      * const recordProvider = new NetworkRecordProvider(account, networkClient);
      *
      * // Initialize a program manager with the key provider to automatically fetch keys for executions
-     * const executeOptions: ExecuteOptions = {
-     *     programName: "hello_hello.aleo",
-     *     functionName: "hello_hello",
-     *     fee: 0.020,
-     *     privateFee: false,
-     *     inputs: ["5u32", "5u32"],
-     *     // ... other parameters as needed
-     * };
-     *
-     * const transaction = await programManager.buildExecutionTransaction(executeOptions);
+     * const programName = "hello_hello.aleo";
+     * const programManager = new ProgramManager("https://vm.aleo.org/api", keyProvider, recordProvider);
+     * const keySearchParams = { "cacheKey": "hello_hello:hello" };
+     * const transaction = await programManager.execute(programName, "hello_hello", 0.020, ["5u32", "5u32"], undefined, undefined, undefined, keySearchParams);
      * const result = await programManager.networkClient.submitTransaction(transaction);
      */
-<<<<<<< HEAD
     async buildExecutionTransaction(options: ExecuteOptions): Promise<Transaction | Error> {
         // Destructure the options object to access the parameters
         const {
@@ -260,31 +251,15 @@
             recordSearchParams,
             keySearchParams,
             privateKey,
-            offlineQuery
+            offlineQuery,
+            imports
         } = options;
 
         let feeRecord = options.feeRecord;
         let provingKey = options.provingKey;
         let verifyingKey = options.verifyingKey;
-
-=======
-    async buildExecutionTransaction(
-        programName: string,
-        functionName: string,
-        fee: number,
-        privateFee: boolean,
-        inputs: string[],
-        recordSearchParams?: RecordSearchParams,
-        keySearchParams?: KeySearchParams,
-        feeRecord?: string | RecordPlaintext,
-        provingKey?: ProvingKey,
-        verifyingKey?: VerifyingKey,
-        privateKey?: PrivateKey,
-        offlineQuery?: OfflineQuery,
-        program?: string | Program,
-        imports?: ProgramImports
-    ): Promise<Transaction | Error> {
->>>>>>> 8e8cce2b
+        let program = options.program;
+
         // Ensure the function exists on the network
         if (program === undefined) {
             try {
@@ -380,27 +355,8 @@
      * const tx_id = await programManager.execute(executeOptions);
      * const transaction = await programManager.networkClient.getTransaction(tx_id);
      */
-<<<<<<< HEAD
     async execute(options: ExecuteOptions): Promise<string | Error> {
         const tx = <Transaction>await this.buildExecutionTransaction(options);
-=======
-    async execute(
-        programName: string,
-        functionName: string,
-        fee: number,
-        privateFee: boolean,
-        inputs: string[],
-        recordSearchParams?: RecordSearchParams,
-        keySearchParams?: KeySearchParams,
-        feeRecord?: string | RecordPlaintext,
-        provingKey?: ProvingKey,
-        verifyingKey?: VerifyingKey,
-        privateKey?: PrivateKey,
-        offlineQuery?: OfflineQuery,
-        program?: string | Program
-    ): Promise<string | Error> {
-        const tx = <Transaction>await this.buildExecutionTransaction(programName, functionName, fee, privateFee, inputs, recordSearchParams, keySearchParams, feeRecord, provingKey, verifyingKey, privateKey, offlineQuery, program);
->>>>>>> 8e8cce2b
         return await this.networkClient.submitTransaction(tx);
     }
 
@@ -847,6 +803,7 @@
                 verifierUri: CREDITS_PROGRAM_KEYS.bond_public.verifier,
                 cacheKey: "credits.aleo/bond_public"
             }),
+            program = this.creditsProgram(),
             ...additionalOptions
         } = options;
 
@@ -860,11 +817,7 @@
             ...additionalOptions
         };
 
-<<<<<<< HEAD
         return await this.buildExecutionTransaction(executeOptions);
-=======
-        return await this.buildExecutionTransaction(programName, functionName, fee, privateFee, [address, `${amount.toString()}u64`], recordSearchParams, keySearchParams, feeRecord, provingKey, verifyingKey, privateKey, offlineQuery, this.creditsProgram());
->>>>>>> 8e8cce2b
     }
 
     /**
@@ -922,6 +875,7 @@
                 verifierUri: CREDITS_PROGRAM_KEYS.unbond_public.verifier,
                 cacheKey: "credits.aleo/unbond_public"
             }),
+            program = this.creditsProgram(),
             ...additionalOptions
         } = options;
 
@@ -935,15 +889,7 @@
             ...additionalOptions
         };
 
-<<<<<<< HEAD
         return this.buildExecutionTransaction(executeOptions);
-=======
-        const {
-            offlineQuery,
-        } = offlineParams;
-
-        return this.buildExecutionTransaction(programName, functionName, fee, privateFee, [`${amount.toString()}u64`], recordSearchParams, keySearchParams, feeRecord, provingKey, verifyingKey, privateKey, offlineQuery, this.creditsProgram());
->>>>>>> 8e8cce2b
     }
 
     /**
@@ -998,6 +944,7 @@
                 verifierUri: CREDITS_PROGRAM_KEYS.claim_unbond_public.verifier,
                 cacheKey: "credits.aleo/claim_unbond_public"
             }),
+            program = this.creditsProgram(),
             ...additionalOptions
         } = options;
 
@@ -1011,15 +958,7 @@
             ...additionalOptions
         };
 
-<<<<<<< HEAD
         return await this.buildExecutionTransaction(executeOptions);
-=======
-        const {
-            offlineQuery,
-        } = offlineParams;
-
-        return await this.buildExecutionTransaction(programName, functionName, fee, privateFee, [], recordSearchParams, keySearchParams, feeRecord, provingKey, verifyingKey, privateKey, offlineQuery, this.creditsProgram());
->>>>>>> 8e8cce2b
     }
 
     /**
