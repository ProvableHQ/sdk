--- conflicted
+++ resolved
@@ -4,10 +4,6 @@
 import {CopyButton} from "../../components/CopyButton";
 
 export const GetBlockByHash = () => {
-<<<<<<< HEAD
-    const [hash, setHash] = useState(null);
-=======
->>>>>>> 73afaf71
     const [blockByHash, setBlockByHash] = useState(null);
 
     const onChange = (event) => {
