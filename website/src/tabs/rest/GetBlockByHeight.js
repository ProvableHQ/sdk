import React, {useState} from "react";
import {Card, Divider, Form, Input} from "antd";
import axios from "axios";
import {CopyButton} from "../../components/CopyButton";

export const GetBlockByHeight = () => {
<<<<<<< HEAD
    const [height, setHeight] = useState(null);
=======
>>>>>>> 73afaf71
    const [blockByHeight, setBlockByHeight] = useState(null);

    const onChange = (event) => {
        try {
            tryRequest(event.target.value);
        } catch (error) {
            console.error(error);
        }
    }

    const tryRequest = (height) => {
        setBlockByHeight(null);
        try {
            if (height) {
                axios.get(`https://vm.aleo.org/api/testnet3/block/${height}`)
                    .then(response => setBlockByHeight(JSON.stringify(response.data, null, 2)));
            }
        } catch (error) {
            console.error(error);
        }
    }

    const layout = {labelCol: {span: 3}, wrapperCol: {span: 21}};

    const blockString = () => blockByHeight !== null ? blockByHeight.toString() : "";

    return <Card title="Get Block By Height" style={{width: "100%", borderRadius: "20px"}} bordered={false}>
        <Form {...layout}>
            <Form.Item label="Block Height" colon={false}>
                <Input name="height" size="large" placeholder="Block Height" allowClear onChange={onChange}
                       style={{borderRadius: '20px'}}/>
            </Form.Item>
        </Form>
        {
            (blockByHeight !== null) ?
                <Form {...layout}>
                    <Divider/>
                    <Form.Item label="Block" colon={false}>
                        <Input.TextArea size="large" rows={15} placeholder="Block" value={blockString()}
                                        addonAfter={<CopyButton data={blockString()} style={{borderRadius: '20px'}}/>} disabled/>
                    </Form.Item>
                </Form>
                : null
        }
    </Card>
}<|MERGE_RESOLUTION|>--- conflicted
+++ resolved
@@ -4,10 +4,6 @@
 import {CopyButton} from "../../components/CopyButton";
 
 export const GetBlockByHeight = () => {
-<<<<<<< HEAD
-    const [height, setHeight] = useState(null);
-=======
->>>>>>> 73afaf71
     const [blockByHeight, setBlockByHeight] = useState(null);
 
     const onChange = (event) => {
