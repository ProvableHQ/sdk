import { createBrowserRouter, Navigate } from "react-router-dom";
import App from "./App.jsx";
import { NewAccount } from "./tabs/account/NewAccount.jsx";
import { AccountFromPrivateKey } from "./tabs/account/AccountFromPrivateKey.jsx";
import { AddressFromViewKey } from "./tabs/account/AddressFromViewKey.jsx";
import { SignMessage } from "./tabs/account/SignMessage.jsx";
import { VerifyMessage } from "./tabs/account/VerifyMessage.jsx";
import { DecryptRecord } from "./tabs/record/DecryptRecord.jsx";
import { GetLatestBlockHeight } from "./tabs/rest/GetLatestBlockHeight.jsx";
import { GetLatestBlock } from "./tabs/rest/GetLatestBlock.jsx";
import { GetBlockByHeight } from "./tabs/rest/GetBlockByHeight.jsx";
import { GetBlockByHash } from "./tabs/rest/GetBlockByHash.jsx";
import { GetProgram } from "./tabs/rest/GetProgram.jsx";
import { GetTransaction } from "./tabs/rest/GetTransaction.jsx";
import { EncryptAccount } from "./tabs/advanced/EncryptAccount.jsx";
import { DecryptAccount } from "./tabs/advanced/DecryptAccount.jsx";
import { Execute } from "./tabs/develop/Execute.jsx";
import { Deploy } from "./tabs/develop/Deploy.jsx";
import { Transfer } from "./tabs/develop/Transfer.jsx";
import { Split } from "./tabs/develop/Split.jsx";
import { Join } from "./tabs/develop/Join.jsx";
<<<<<<< HEAD
import { ProgramToForm } from "./tabs/develop/ProgramToForm.jsx";
import { ExecuteV2 } from "./tabs/develop/ExecuteV2.jsx";
=======
import { GetMappingNames } from "./tabs/rest/GetMappingNames.jsx";
import { GetMappingValue } from "./tabs/rest/GetMappingValue.jsx";
>>>>>>> 65f7d51c

export const router = createBrowserRouter([
    {
        element: <App />,
        children: [
            {
                path: "/",
                element: <Navigate to="/deploy" replace={false} />,
            },
            {
                path: "/account",
                element: (
                    <>
                        <NewAccount />
                        <br />
                        <AccountFromPrivateKey />
                        <br />
                        <AddressFromViewKey />
                        <br />
                        <SignMessage />
                        <br />
                        <VerifyMessage />
                    </>
                ),
            },
            {
                path: "/record",
                element: (
                    <>
                        <DecryptRecord />
                    </>
                ),
            },
            {
                path: "/rest",
                element: (
                    <>
                        <GetLatestBlockHeight />
                        <br />
                        <GetLatestBlock />
                        <br />
                        <GetBlockByHeight />
                        <br />
                        <GetBlockByHash />
                        <br />
                        <GetProgram />
                        <br />
                        <GetMappingNames />
                        <br />
                        <GetMappingValue />
                        <br />
                        <GetTransaction />
                    </>
                ),
            },
            {
                path: "/advanced",
                element: (
                    <>
                        <EncryptAccount />
                        <br />
                        <DecryptAccount />
                    </>
                ),
            },
            {
                path: "/develop",
                element: (
                    <>
                        <Execute />
                        <br />
                        <Deploy />
                    </>
                ),
            },
            {
                path: "/transfer",
                element: (
                    <>
                        <Transfer />
                        <br />
                        <Split />
                        <br />
                        <Join />
                    </>
                ),
            },
            {
                path: "/program2form",
                element: (
                    <>
                        <ProgramToForm />
                    </>
                ),
            },
            {
                path: "/executev2",
                element: (
                    <>
                        <ExecuteV2 />
                    </>
                ),
            },
        ],
    },
]);<|MERGE_RESOLUTION|>--- conflicted
+++ resolved
@@ -19,13 +19,10 @@
 import { Transfer } from "./tabs/develop/Transfer.jsx";
 import { Split } from "./tabs/develop/Split.jsx";
 import { Join } from "./tabs/develop/Join.jsx";
-<<<<<<< HEAD
 import { ProgramToForm } from "./tabs/develop/ProgramToForm.jsx";
 import { ExecuteV2 } from "./tabs/develop/ExecuteV2.jsx";
-=======
 import { GetMappingNames } from "./tabs/rest/GetMappingNames.jsx";
 import { GetMappingValue } from "./tabs/rest/GetMappingValue.jsx";
->>>>>>> 65f7d51c
 
 export const router = createBrowserRouter([
     {
