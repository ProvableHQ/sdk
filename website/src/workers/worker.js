import * as aleo from "@aleohq/sdk";

await aleo.initThreadPool();

const defaultHost = "https://api.explorer.aleo.org/v1";
const keyProvider = new aleo.AleoKeyProvider();
const programManager = new aleo.ProgramManager(defaultHost, keyProvider, undefined);

keyProvider.useCache(true);

self.postMessage({
    type: "ALEO_WORKER_READY",
});

let lastLocalProgram = null;
self.addEventListener("message", (ev) => {
    if (ev.data.type === "ALEO_EXECUTE_PROGRAM_LOCAL") {
        const { localProgram, aleoFunction, inputs, privateKey } = ev.data;

        console.log("Web worker: Executing function locally...");
        let startTime = performance.now();

        (async function () {
            try {
                const privateKeyObject = aleo.PrivateKey.from_string(privateKey);
                // Ensure the program is valid and that it contains the function specified
                const program = programManager.createProgramFromSource(localProgram);
                const program_id = program.id();
                if (!program.hasFunction(aleoFunction)) {
                    throw `Program ${program_id} does not contain function ${aleoFunction}`;
                }
                const cacheKey = `${program_id}:${aleoFunction}`;

                // Get the program imports
                const imports = programManager.networkClient.getProgramImports(localProgram);

                // Get the proving and verifying keys for the function
                if (lastLocalProgram !== localProgram) {
                    const keys = await programManager.synthesizeKeys(localProgram, aleoFunction, inputs, privateKeyObject);
                    programManager.keyProvider.cacheKeys(cacheKey, keys);
                    lastLocalProgram = localProgram;
                }

                // Pass the cache key to the execute function
                const keyParams = new aleo.AleoKeyProviderParams({"cacheKey": cacheKey});

                // Execute the function locally
                let response = await programManager.run(
                    localProgram,
                    aleoFunction,
                    inputs,
                    false,
                    imports,
                    keyParams,
                    undefined,
                    undefined,
                    privateKeyObject,
                    undefined
                );

                // Return the outputs to the main thread
                console.log(`Web worker: Local execution completed in ${performance.now() - startTime} ms`);
                const outputs = response.getOutputs();
                let execution = response.getExecution();
                if (execution) {
                    aleo.verifyFunctionExecution(execution, keyProvider.getKeys(cacheKey)[1], program, "hello");
                    execution = execution.toString();
                    console.log("Execution verified successfully: " + execution);
                } else {
                    execution = "";
                }

                console.log(`Function execution response: ${outputs}`);
                self.postMessage({
                    type: "OFFLINE_EXECUTION_COMPLETED",
                    outputs: {outputs: outputs, execution: execution}
                });
            } catch (error) {
                console.error(error);
                self.postMessage({
                    type: "ERROR",
                    errorMessage: error.toString(),
                });
            }
        })();
    } else if (ev.data.type === "ALEO_EXECUTE_PROGRAM_ON_CHAIN") {
        const {
            remoteProgram,
            aleoFunction,
            inputs,
            privateKey,
            fee,
            privateFee,
            feeRecord,
            url,
        } = ev.data;

        console.log("Web worker: Creating execution...");
        let startTime = performance.now();

        (async function () {
            try {
                const privateKeyObject = aleo.PrivateKey.from_string(privateKey)
                // Ensure the program is valid and that it contains the function specified
                const program = await programManager.networkClient.getProgramObject(remoteProgram);
                const program_id = program.id();
                if (!program.hasFunction(aleoFunction)) {
                    throw `Program ${program_id} does not contain function ${aleoFunction}`;
                }

                // Get the proving and verifying keys for the function
                const cacheKey = `${program_id}:${aleoFunction}`;
                if (!programManager.keyProvider.containsKeys(cacheKey)) {
                    console.log(`Web worker: Synthesizing proving & verifying keys for: '${program_id}:${aleoFunction}'`);
                    const keys = await programManager.synthesizeKeys(remoteProgram, aleoFunction, inputs, privateKeyObject);
                    programManager.keyProvider.cacheKeys(cacheKey, keys);
                }

                // Pass the cache key to the execute function
                const keyParams = new aleo.AleoKeyProviderParams({"cacheKey": cacheKey})

                // Set the host to the provided URL if provided
                if (typeof url === "string") { programManager.setHost(url); }
<<<<<<< HEAD
                const transaction = await programManager.execute({
                    programName: program_id,
                    functionName: aleoFunction,
                    fee: fee,
                    privateFee: privateFee,
                    inputs: inputs,
                    keySearchParams: keyParams,
                    feeRecord: feeRecord,
                    privateKey: privateKeyObject
                });
=======
                const transaction = await programManager.execute(
                    program_id,
                    aleoFunction,
                    fee,
                    privateFee,
                    inputs,
                    undefined,
                    keyParams,
                    feeRecord,
                    undefined,
                    undefined,
                    privateKeyObject,
                    undefined,
                    undefined,
                );
>>>>>>> 4fd700d0

                // Return the transaction id to the main thread
                console.log(`Web worker: On-chain execution transaction created in ${performance.now() - startTime} ms`);
                self.postMessage({
                    type: "EXECUTION_TRANSACTION_COMPLETED",
                    executeTransaction: transaction,
                });
            } catch (error) {
                console.error(`Error creating execution transaction: ${error}`);
                self.postMessage({
                    type: "ERROR",
                    errorMessage: error.toString(),
                });
            } finally {
                programManager.setHost(defaultHost);
            }
        })();
    } else if (ev.data.type === "ALEO_ESTIMATE_EXECUTION_FEE") {
        const { remoteProgram, privateKey, aleoFunction, inputs, url } =
            ev.data;

        console.log("Web worker: Estimating execution fee...");
        let startTime = performance.now();

        (async function () {
            try {
                const privateKeyObject = aleo.PrivateKey.from_string(privateKey);
                // Ensure the program is valid and that it contains the function specified
                const program = await programManager.networkClient.getProgramObject(remoteProgram);
                const program_id = program.id();
                if (!program.getFunctions().includes(aleoFunction)) {
                    throw `Program ${program_id} does not contain function ${aleoFunction}`;
                }
                const cacheKey = `${program_id}:${aleoFunction}`;
                const imports = await programManager.networkClient.getProgramImports(remoteProgram);

                // Get the proving and verifying keys for the function
                if (!programManager.keyProvider.containsKeys(cacheKey)) {
                    console.log(`Web worker: Synthesizing proving & verifying keys for: '${program_id}:${aleoFunction}'`);
                    const keys = await programManager.synthesizeKeys(program.toString(), aleoFunction, inputs, privateKeyObject);
                    programManager.keyProvider.cacheKeys(cacheKey, keys);
                }

                // Estimate the execution fee
                const [provingKey, verifyingKey] = programManager.keyProvider.getKeys(cacheKey);
                let executeFee = await aleo.ProgramManagerBase.estimateExecutionFee(
                    privateKeyObject,
                    remoteProgram,
                    aleoFunction,
                    inputs,
                    url,
                    imports,
                    provingKey,
                    verifyingKey,
                    undefined
                );

                // Return the execution fee estimate to the main thread
                console.log(`Web worker: Execution fee estimated in ${performance.now() - startTime} ms`);
                console.log(`Execution Fee Estimation: ${executeFee} microcredits`);
                self.postMessage({
                    type: "EXECUTION_FEE_ESTIMATION_COMPLETED",
                    executionFee: Number(executeFee) / 1000000 + 0.01,
                });
            } catch (error) {
                console.error(error);
                self.postMessage({
                    type: "ERROR",
                    errorMessage: error.toString(),
                });
            }
        })();
    } else if (ev.data.type === "ALEO_ESTIMATE_DEPLOYMENT_FEE") {
        const { program, url } = ev.data;

        console.log("Web worker: Estimating deployment fee...");

        let startTime = performance.now();
        (async function () {
            try {
                const imports = await programManager.networkClient.getProgramImports(program);
                console.log("Estimating deployment fee..");
                let deploymentFee =
                    await aleo.ProgramManagerBase.estimateDeploymentFee(
                        program,
                        imports,
                    );

                // Return the deployment fee estimate to the main thread
                console.log(`Web worker: Deployment fee estimation completed in ${performance.now() - startTime} ms`);
                console.log(`Deployment Fee Estimation: ${deploymentFee} microcredits`);
                self.postMessage({
                    type: "DEPLOYMENT_FEE_ESTIMATION_COMPLETED",
                    deploymentFee: Number(deploymentFee) / 1000000 + 0.01,
                });
            } catch (error) {
                console.error(error);
                self.postMessage({
                    type: "ERROR",
                    errorMessage: error.toString(),
                });
            }
        })();
    } else if (ev.data.type === "ALEO_TRANSFER") {
        const {
            privateKey,
            amountCredits,
            recipient,
            transfer_type,
            amountRecord,
            fee,
            privateFee,
            feeRecord,
            url,
        } = ev.data;

        console.log(
            `Web worker: Creating transfer of type ${transfer_type}...`,
        );
        let startTime = performance.now();

        (async function () {
            try {
                // Set the host to the provided URL if provided
                if (typeof url === "string") { programManager.setHost(url); }

                // Create the transfer transaction and submit it to the network
                const transaction = await programManager.transfer(
                    amountCredits,
                    recipient,
                    transfer_type,
                    fee,
                    privateFee,
                    undefined,
                    amountRecord,
                    feeRecord,
                    aleo.PrivateKey.from_string(privateKey),
                    undefined
                );

                // Return the transaction id to the main thread
                console.log(`Web worker: Transfer transaction ${transaction} created in ${performance.now() - startTime} ms`);
                self.postMessage({
                    type: "TRANSFER_TRANSACTION_COMPLETED",
                    transferTransaction: transaction,
                });
            } catch (error) {
                console.error(error);
                self.postMessage({
                    type: "ERROR",
                    errorMessage: error.toString(),
                });
            } finally {
                programManager.setHost(defaultHost);
            }
        })();
    } else if (ev.data.type === "ALEO_DEPLOY") {
        const { program, privateKey, fee, privateFee, feeRecord, url } = ev.data;

        console.log("Web worker: Creating deployment...");

        let startTime = performance.now();
        (async function () {
            try {
                // Set the network client host if specified
                if (typeof url === "string") { programManager.setHost(url); }

                // Check if the program is valid
                const programObject = programManager.createProgramFromSource(program);

                // Check if the program already exists on the network. If so, throw an error
                let programExists = false;
                try {
                    await programManager.networkClient.getProgram(programObject.id());
                    programExists = true;
                } catch (e) {
                    console.log(
                        `Program not found on the Aleo Network - proceeding with deployment...`,
                    );
                }

                if (programExists) {
                    throw `Program ${programObject.id()} already exists on the network`;
                }

                console.log("fee is: ", fee);
                // Create the deployment transaction and submit it to the network
                let transaction = await programManager.deploy(
                    program,
                    fee,
                    privateFee,
                    undefined,
                    feeRecord,
                    aleo.PrivateKey.from_string(privateKey),
                )

                // Return the transaction id to the main thread
                console.log(`Web worker: Deployment transaction ${transaction} created in ${performance.now() - startTime} ms`);
                self.postMessage({
                    type: "DEPLOY_TRANSACTION_COMPLETED",
                    deployTransaction: transaction,
                });
            } catch (error) {
                console.log(error);
                self.postMessage({
                    type: "ERROR",
                    errorMessage: error.toString(),
                });
            } finally {
                programManager.setHost(defaultHost);
            }
        })();
    } else if (ev.data.type === "ALEO_SPLIT") {
        const { splitAmount, record, privateKey, url } = ev.data;

        console.log("Web worker: Creating split...");

        let startTime = performance.now();
        (async function () {
            try {
                // Set the network client host if specified
                if (typeof url === "string") { programManager.setHost(url); }

                // Create the split transaction and submit to the network
                const transaction = await programManager.split(
                    splitAmount,
                    record,
                    aleo.PrivateKey.from_string(privateKey),
                    undefined
                );

                // Return the transaction id to the main thread
                console.log(`Web worker: Split transaction ${transaction} created in ${performance.now() - startTime} ms`);
                self.postMessage({
                    type: "SPLIT_TRANSACTION_COMPLETED",
                    splitTransaction: transaction,
                });
            } catch (error) {
                console.log(error);
                self.postMessage({
                    type: "ERROR",
                    errorMessage: error.toString(),
                });
            } finally {
                programManager.setHost(defaultHost);
            }
        })();
    } else if (ev.data.type === "ALEO_JOIN") {
        const { recordOne, recordTwo, fee, privateFee, feeRecord, privateKey, url } =
            ev.data;

        console.log("Web worker: Creating join...");

        let startTime = performance.now();
        (async function () {

            try {
                // Set the network client host if specified
                if (typeof url === "string") { programManager.setHost(url); }

                // Create the join transaction and submit it to the network
                const transaction = await programManager.join(
                    recordOne,
                    recordTwo,
                    fee,
                    privateFee,
                    undefined,
                    feeRecord,
                    aleo.PrivateKey.from_string(privateKey),
                    undefined
                );

                // Return the transaction id to the main thread
                console.log(`Web worker: Join transaction ${transaction} created in ${performance.now() - startTime} ms`);
                self.postMessage({
                    type: "JOIN_TRANSACTION_COMPLETED",
                    joinTransaction: transaction,
                });
            } catch (error) {
                console.log(error);
                self.postMessage({
                    type: "ERROR",
                    errorMessage: error.toString(),
                });
            } finally {
                programManager.setHost(defaultHost);
            }
        })();
    }
});<|MERGE_RESOLUTION|>--- conflicted
+++ resolved
@@ -121,7 +121,6 @@
 
                 // Set the host to the provided URL if provided
                 if (typeof url === "string") { programManager.setHost(url); }
-<<<<<<< HEAD
                 const transaction = await programManager.execute({
                     programName: program_id,
                     functionName: aleoFunction,
@@ -132,23 +131,6 @@
                     feeRecord: feeRecord,
                     privateKey: privateKeyObject
                 });
-=======
-                const transaction = await programManager.execute(
-                    program_id,
-                    aleoFunction,
-                    fee,
-                    privateFee,
-                    inputs,
-                    undefined,
-                    keyParams,
-                    feeRecord,
-                    undefined,
-                    undefined,
-                    privateKeyObject,
-                    undefined,
-                    undefined,
-                );
->>>>>>> 4fd700d0
 
                 // Return the transaction id to the main thread
                 console.log(`Web worker: On-chain execution transaction created in ${performance.now() - startTime} ms`);
