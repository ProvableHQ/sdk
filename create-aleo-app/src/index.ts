--- conflicted
+++ resolved
@@ -3,11 +3,7 @@
 import { fileURLToPath } from "node:url";
 import minimist from "minimist";
 import prompts from "prompts";
-<<<<<<< HEAD
-import { lightGreen, cyan, red, reset, yellow, green } from "kolorist";
-=======
 import {lightGreen, cyan, red, reset, yellow, lightGray, green} from "kolorist";
->>>>>>> 3db4388c
 
 const argv = minimist<{
     t?: string;
@@ -34,31 +30,6 @@
         name: "vanilla",
         display: "Vanilla",
         color: yellow,
-<<<<<<< HEAD
-        variants: [
-            {
-                name: "vanilla",
-                display: "JavaScript",
-                color: yellow,
-            },
-        ],
-    },
-    {
-        name: "react",
-        display: "React",
-        color: cyan,
-        variants: [
-            {
-                name: "react-leo",
-                display: "JavaScript + Leo",
-                color: lightGreen,
-            },
-        ],
-    },
-    {
-        name: "node",
-        display: "Node.js",
-=======
       },
     ],
   },
@@ -92,7 +63,6 @@
       {
         name: 'node',
         display: 'Node.js',
->>>>>>> 3db4388c
         color: green,
         variants: [
             {
