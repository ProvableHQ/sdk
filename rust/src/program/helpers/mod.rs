--- conflicted
+++ resolved
@@ -16,15 +16,12 @@
 
 use super::*;
 
-<<<<<<< HEAD
-=======
 pub mod offline;
 pub use offline::*;
 
 pub mod state;
 pub use state::*;
 
->>>>>>> 6e1ce758
 pub mod records;
 pub use records::*;
 
